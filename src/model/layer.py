import functools
import torch
import warnings
from typing import Optional
from peft import LoraConfig
from peft import PeftConfig
from peft.tuners.tuners_utils import BaseTunerLayer
from peft.tuners.lora.layer import (LoraLayer,
                                    Linear as LoraLinear,
                                    Conv2d as LoraConv2d,
                                    Embedding as LoraEmbedding)


class GradientHook:
    def __init__(self, module):
        self.grad_output = None
        
        # NOTE: This function is deprecated in favor of register_full_backward_hook
        self.hook = module.register_hook(lambda tensor: self.backward_hook(tensor))

    def backward_hook(self, grad_output):
        """Should store the gradient output (no idea yet if it should be mean or sth else)."""
        self.grad_output = grad_output[0].mean()  # Assuming single output

    def remove(self):
        self.hook.remove()

class DinaLoraLayer(LoraLayer):
    """Dynamic LoRA layer that relies on gradient magnitude to reallocate adapters."""
    def __init__(self, *args, **kwargs):

        peft_config = kwargs.get("peft_config", None)
        if peft_config is None:
            raise ValueError("peft_config is required.")
<<<<<<< HEAD
        # counter to keep track of the number of forward passes.
        # Used by the allocator and we can also log it.
        self._counter = 0
        self._is_active = False
=======

        self._is_active = True

>>>>>>> d188b919
        self.aggregator = peft_config.aggregator
        self.reset_cum_acts()

    def activate(self):
        """
            Enable gradients for the layer. (TODO: THIS IS NOT THE REAL IDEA, I WANT TO EXAMINE THE GRADIENTS OF THE BASE LAYER NOT THE ADAPTER, BUT GOTTA FIGURE OUT HOW TO TRACK THEM JUST FOR THE FIRST FEW ITERATIONS, i.e. full FT in the start, then switch to DINA/DYNA)
        """
        self._is_active = True
        for name, param in self.named_parameters():
            if name.split('.')[0] in LoraLayer.adapter_layer_names:
                param.requires_grad = True
                param.grad_hook = GradientHook(param)

    def deactivate(self):
        """
            Disable gradients for the layer.
        """
        self._is_active = False
        for name, param in self.named_parameters():
            if name.split('.')[0] in LoraLayer.adapter_layer_names:
                param.requires_grad = False
                if hasattr(param, "grad_hook"):
                    param.grad_hook.remove()
    def reset_cum_acts(self):
        self._cum_acts = torch.tensor(0.0, requires_grad=False)
    @property
    def cum_acts(self):
        return self._cum_acts
    @property
    def counter(self):
        return self._counter 

    def get_state(self):
        return {"cum_acts": self._cum_acts, 'is_active': self._is_active}
    def set_state(self, state):
        self._cum_acts = state["cum_acts"]
        self._is_active = state["is_active"]

class DinaLinear(LoraLinear, DinaLoraLayer):
    """
        Overrides lora.Linear with the cumulative activations tracking.
    """
    def __init__(self, *args, **kwargs):
        LoraLinear.__init__(self, *args, **kwargs)
        DinaLoraLayer.__init__(self, *args, **kwargs)

    def forward(self, x: torch.Tensor, *args: torch.Any, **kwargs: torch.Any) -> torch.Tensor:
        if self._is_active:
            # increment the counter only if
            # the layer is active
            self._counter += 1
        # copy-paste from LoraLinear
        self._check_forward_args(x, *args, **kwargs)
        adapter_names = kwargs.pop("adapter_names", None)

        if self.disable_adapters:
            if self.merged:
                self.unmerge()
            result = self.base_layer(x, *args, **kwargs)
        elif adapter_names is not None:
            result = self._mixed_batch_forward(
                x, *args, adapter_names=adapter_names, **kwargs)
        elif self.merged:
            result = self.base_layer(x, *args, **kwargs)
        else:
            result = self.base_layer(x, *args, **kwargs)
            torch_result_dtype = result.dtype
            for active_adapter in self.active_adapters:
                if active_adapter not in self.lora_A.keys():
                    continue
                lora_A = self.lora_A[active_adapter]
                lora_B = self.lora_B[active_adapter]
                dropout = self.lora_dropout[active_adapter]
                scaling = self.scaling[active_adapter]
                x = x.to(lora_A.weight.dtype)

                if not self.use_dora[active_adapter]:
                    # NOTE: this is the only place we do something different
                    ab_path = lora_B(lora_A(dropout(x))) * scaling
                    result = result + ab_path

                    grad_hook = getattr(lora_A.weight, "grad_hook", None)
                    if grad_hook is not None and grad_hook.grad_output is not None:
                        self._cum_acts = self._cum_acts + self.aggregator(grad_hook.grad_output.detach())
                else:
                    x = dropout(x)
                    result = result + \
                        self._apply_dora(x, lora_A, lora_B,
                                         scaling, active_adapter)

            result = result.to(torch_result_dtype)

        return result


def dispatch_dynamic_dina(
    target: torch.nn.Module,
    adapter_name: str,
    lora_config: LoraConfig,
    **kwargs,
) -> Optional[torch.nn.Module]:
    new_module = None
    if isinstance(target, BaseTunerLayer):
        target_base_layer = target.get_base_layer()
    else:
        target_base_layer = target

    # if isinstance(target_base_layer, torch.nn.Embedding):
    #     embedding_kwargs = kwargs.copy()
    #     embedding_kwargs.pop("fan_in_fan_out", None)
    #     embedding_kwargs.update(lora_config.loftq_config)
    #     new_module = Embedding(target, adapter_name, **embedding_kwargs)
    # elif isinstance(target_base_layer, torch.nn.Conv2d):
    #     kwargs.update(lora_config.loftq_config)
    #     new_module = Conv2d(target, adapter_name, **kwargs)
    # elif isinstance(target_base_layer, torch.nn.Linear):
    if isinstance(target_base_layer, torch.nn.Linear):
        if kwargs["fan_in_fan_out"]:
            warnings.warn(
                "fan_in_fan_out is set to True but the target module is `torch.nn.Linear`. "
                "Setting fan_in_fan_out to False."
            )
            kwargs["fan_in_fan_out"] = lora_config.fan_in_fan_out = False
        kwargs.update(lora_config.loftq_config)
        new_module = DinaLinear(target, adapter_name, peft_config=lora_config, **kwargs)
    # elif isinstance(target_base_layer, Conv1D):
    #     if not kwargs["fan_in_fan_out"]:
    #         warnings.warn(
    #             "fan_in_fan_out is set to False but the target module is `Conv1D`. " "Setting fan_in_fan_out to True."
    #         )
    #         kwargs["fan_in_fan_out"] = lora_config.fan_in_fan_out = True
    #     kwargs.update(lora_config.loftq_config)
    #     new_module = Linear(target, adapter_name,
    #                         is_target_conv_1d_layer=True, **kwargs)

    return new_module

class DynaLoraLayer(LoraLayer):
    """
        Dynamic LoRA layer. 

        Does almost the same as LoraLayer, but keeps track of the cumulative forward activations
        of the layer. This can be used to dynamically reallocate the adapters.
    """
    def __init__(self, *args, **kwargs):
        # loraLayer is typically initialized through another inheritance path
        # super().__init__(*args, **kwargs)
        
        # this is needed to put cum_acts on the right device because the addition won't work in forward if they are on different devices
        self.device = torch.device("cuda" if torch.cuda.is_available() else "cpu")

        peft_config = kwargs.get("peft_config", None)
        if peft_config is None:
            raise ValueError("peft_config is required.")

<<<<<<< HEAD
        # counter to keep track of the number of forward passes.
        # Used by the allocator and we can also log it.
        self._counter = torch.tensor(0, requires_grad=False)
        self._is_active = False
=======
        self._is_active = True

>>>>>>> d188b919
        self.aggregator = peft_config.aggregator
        self.reset_cum_acts()

    def reset_cum_acts(self):
        # initializing to small epsilon otherwise multinomial allocator will fail because values can't be all 0
        self._cum_acts = torch.tensor(1e-6, requires_grad=False).to(self.device)

    def activate(self):
        """
            Enable gradients for the layer.
        """
        self._is_active = True
        for name, param in self.named_parameters():
            if name.split('.')[0] in LoraLayer.adapter_layer_names:
                param.requires_grad = True

    def deactivate(self):
        """
            Disable gradients for the layer.
        """
        self._is_active = False
        for name, param in self.named_parameters():
            if name.split('.')[0] in LoraLayer.adapter_layer_names:
                param.requires_grad = False

    @property
    def cum_acts(self):
        return self._cum_acts
    @property
    def counter(self):
        return self._counter

    def get_state(self):
        return {"cum_acts": self._cum_acts, 'is_active': self._is_active}
    def set_state(self, state):
        self._cum_acts = state["cum_acts"]
        self._is_active = state["is_active"]

class Linear(LoraLinear, DynaLoraLayer):
    """
        Overrides lora.Linear with the cumulative activations tracking.
    """
    def __init__(self, *args, **kwargs):
        LoraLinear.__init__(self, *args, **kwargs)
        DynaLoraLayer.__init__(self, *args, **kwargs)

    def forward(self, x: torch.Tensor, *args: torch.Any, **kwargs: torch.Any) -> torch.Tensor:
        if self._is_active:
            # increment the counter only if
            # the layer is active
            self._counter += 1
        result = super().forward(x, *args, **kwargs)
        #print("result: ", result)  
        aggregated = self.aggregator(result.detach())
        #print("Aggregated: ", aggregated)
        self._cum_acts = self._cum_acts + aggregated
        return result

def dispatch_dynamic(
    target: torch.nn.Module,
    adapter_name: str,
    lora_config: LoraConfig,
    **kwargs,
) -> Optional[torch.nn.Module]:
    new_module = None
    if isinstance(target, BaseTunerLayer):
        target_base_layer = target.get_base_layer()
    else:
        target_base_layer = target

    # if isinstance(target_base_layer, torch.nn.Embedding):
    #     embedding_kwargs = kwargs.copy()
    #     embedding_kwargs.pop("fan_in_fan_out", None)
    #     embedding_kwargs.update(lora_config.loftq_config)
    #     new_module = Embedding(target, adapter_name, **embedding_kwargs)
    # elif isinstance(target_base_layer, torch.nn.Conv2d):
    #     kwargs.update(lora_config.loftq_config)
    #     new_module = Conv2d(target, adapter_name, **kwargs)
    # elif isinstance(target_base_layer, torch.nn.Linear):
    if isinstance(target_base_layer, torch.nn.Linear):
        if kwargs["fan_in_fan_out"]:
            warnings.warn(
                "fan_in_fan_out is set to True but the target module is `torch.nn.Linear`. "
                "Setting fan_in_fan_out to False."
            )
            kwargs["fan_in_fan_out"] = lora_config.fan_in_fan_out = False
        kwargs.update(lora_config.loftq_config)
        new_module = Linear(target, adapter_name, peft_config=lora_config, **kwargs)
    # elif isinstance(target_base_layer, Conv1D):
    #     if not kwargs["fan_in_fan_out"]:
    #         warnings.warn(
    #             "fan_in_fan_out is set to False but the target module is `Conv1D`. " "Setting fan_in_fan_out to True."
    #         )
    #         kwargs["fan_in_fan_out"] = lora_config.fan_in_fan_out = True
    #     kwargs.update(lora_config.loftq_config)
    #     new_module = Linear(target, adapter_name,
    #                         is_target_conv_1d_layer=True, **kwargs)

    return new_module


# TODO: all the other layer types
<|MERGE_RESOLUTION|>--- conflicted
+++ resolved
@@ -32,16 +32,10 @@
         peft_config = kwargs.get("peft_config", None)
         if peft_config is None:
             raise ValueError("peft_config is required.")
-<<<<<<< HEAD
         # counter to keep track of the number of forward passes.
         # Used by the allocator and we can also log it.
-        self._counter = 0
-        self._is_active = False
-=======
-
+        self._counter = torch.tensor(0, requires_grad=False)
         self._is_active = True
-
->>>>>>> d188b919
         self.aggregator = peft_config.aggregator
         self.reset_cum_acts()
 
@@ -65,6 +59,7 @@
                 param.requires_grad = False
                 if hasattr(param, "grad_hook"):
                     param.grad_hook.remove()
+
     def reset_cum_acts(self):
         self._cum_acts = torch.tensor(0.0, requires_grad=False)
     @property
@@ -197,15 +192,11 @@
         if peft_config is None:
             raise ValueError("peft_config is required.")
 
-<<<<<<< HEAD
         # counter to keep track of the number of forward passes.
         # Used by the allocator and we can also log it.
-        self._counter = torch.tensor(0, requires_grad=False)
-        self._is_active = False
-=======
+        self._counter = 0
+
         self._is_active = True
-
->>>>>>> d188b919
         self.aggregator = peft_config.aggregator
         self.reset_cum_acts()
 
@@ -254,8 +245,7 @@
 
     def forward(self, x: torch.Tensor, *args: torch.Any, **kwargs: torch.Any) -> torch.Tensor:
         if self._is_active:
-            # increment the counter only if
-            # the layer is active
+            # increment the counter only if the layer is active
             self._counter += 1
         result = super().forward(x, *args, **kwargs)
         #print("result: ", result)  
