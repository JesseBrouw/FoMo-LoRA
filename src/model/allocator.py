--- conflicted
+++ resolved
@@ -1,4 +1,4 @@
-from typing import List, Dict
+from typing import List, Dict, Any
 from abc import ABC, abstractmethod
 import torch
 import json
@@ -13,12 +13,16 @@
     """
     def __init__(self, k: int = 0) -> None:
         self.k = k
-        self.adapter_modules = None # to be set by the model
+        self.named_adapter_modules = None # to be set by the model
         self.output_path = None # for logging
 
-<<<<<<< HEAD
-    def set_adapter_modules(self, adapter_modules: List):
-        self.adapter_modules = adapter_modules
+    # placeholders for now.
+    def get_state(self):
+        return {}
+    def set_state(self, state):
+        pass
+    def set_adapter_modules(self, adapter_modules: Dict[str, Any]):
+        self.named_adapter_modules = adapter_modules
     def set_output_path(self, output_path: str):
         self.output_path = output_path
 
@@ -27,23 +31,13 @@
             Reallocate (activate/deactivate) the adapter modules based on their state.
         """
         mask = self._compute_mask()
-        for mod, msk in zip(self.adapter_modules, mask):
+        for mod, msk in zip(self.named_adapter_modules.values(), mask):
             if msk:
                 mod.activate()
             else:
                 mod.deactivate()
 
     def _compute_mask(self) -> torch.Tensor:
-=======
-    # placeholders for now.
-    def get_state(self):
-        return {}
-    def set_state(self, state):
-        pass
-
-    @abstractmethod
-    def __call__(self, values: List[float]) -> List[float]:
->>>>>>> d188b919
         """
             Based on the adapter modules, compute the mask.
 
@@ -70,9 +64,9 @@
         super().__init__(k)
 
     def _compute_mask(self) -> torch.Tensor:
-        if not hasattr(self, "adapter_modules") or self.adapter_modules is None:
+        if not hasattr(self, "adapter_modules") or self.named_adapter_modules is None:
             raise ValueError("Adapter modules have not been set.")
-        values = [mod.cum_acts for mod in self.adapter_modules]
+        values = [mod.cum_acts for mod in self.named_adapter_modules.values()]
         values = torch.tensor(values)
         _, idx = torch.topk(values, self.k)
         mask = torch.zeros_like(values)
@@ -96,9 +90,9 @@
         self.threshold = threshold
 
     def _compute_mask(self) -> torch.Tensor:
-        if not hasattr(self, "adapter_modules") or self.adapter_modules is None:
+        if not hasattr(self, "adapter_modules") or self.named_adapter_modules is None:
             raise ValueError("Adapter modules have not been set.")
-        values = [mod.cum_acts for mod in self.adapter_modules]
+        values = [mod.cum_acts for mod in self.named_adapter_modules.values()]
         values, indices = torch.sort(torch.tensor(values), descending=True)
         # make sure they are normalized
         values = values / values.sum()
@@ -119,9 +113,9 @@
         super().__init__(k) # here k is the number of elements to sample
     
     def _compute_mask(self) -> torch.Tensor:
-        if not hasattr(self, "adapter_modules") or self.adapter_modules is None:
+        if not hasattr(self, "adapter_modules") or self.named_adapter_modules is None:
             raise ValueError("Adapter modules have not been set.")
-        values = [mod.cum_acts for mod in self.adapter_modules]
+        values = [mod.cum_acts for mod in self.named_adapter_modules.values()]
         values = torch.tensor(values, dtype=torch.float)
         mask = torch.zeros_like(values)
         mask[torch.multinomial(values, self.k)] = 1
@@ -141,10 +135,14 @@
         super().__init__(k) # here k is the number of elements to sample
 
     def _compute_mask(self) -> torch.Tensor:
-        if not hasattr(self, "adapter_modules") or self.adapter_modules is None:
+        if not hasattr(self, "adapter_modules") or self.named_adapter_modules is None:
             raise ValueError("Adapter modules have not been set.")
-        acts = torch.tensor([mod.cum_acts for mod in self.adapter_modules], requires_grad=False)
-        counter = torch.tensor([mod.counter for mod in self.adapter_modules], requires_grad=False)
+        acts = torch.tensor(
+            [mod.cum_acts for mod in self.named_adapter_modules.values()],
+            requires_grad=False)
+        counter = torch.tensor(
+            [mod.counter for mod in self.named_adapter_modules.values()],
+            requires_grad=False)
         weights = acts / acts.sum() * 1/(counter+1e-6)
 
         mask = torch.zeros_like(weights)
