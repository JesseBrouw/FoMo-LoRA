from peft import LoraModel
from peft.config import PeftConfig
from typing import Any, Callable, Union, List, Tuple, Dict
from transformers import PreTrainedModel, RobertaForSequenceClassification

from .layer import DynaLoraLayer, Linear as DynaLoraLinear, dispatch_dynamic
from .layer import DinaLoraLayer, DinaLinear as DinaLoraLinear, dispatch_dynamic_dina
from .config import DynaLoraConfig

import os
import json

# TODO: this should just be a mixin
# Question: in which order does python look for method definitions?
# Answer: it looks in the class itself first, then in the parent classes in the order they are defined.

class AbstractMixin:
    dispatchers: Tuple[Callable]
    applicable_modules: Tuple[Any]

class BaseMixin(AbstractMixin):
    """
        Base Mixin class to account for injecting LoraLayers 
        and keeping track of their cumulative activations. 

        It overrides the _create_new_module function of BasePeftModel
    """
    def __init__(self, adapter_name: str, peft_config: Union[Dict[str,PeftConfig], PeftConfig]) -> None:
        self.adapter_name = adapter_name
        if isinstance(peft_config, PeftConfig):
            self.peft_config = peft_config
        else:
            self.peft_config = peft_config[adapter_name]
        if not hasattr(self.peft_config, 'allocator') or not hasattr(self.peft_config, 'schedule'):
            raise ValueError(
                "The PeftConfig object must have a schedule and an allocator attribute."
            )
        self.schedule = self.peft_config.schedule
        self.allocator = self.peft_config.allocator
        # find adapter modules
        self.adapter_modules = self._find_adapter_modules()
        # pass the list of modules to the allocator
        self.allocator.set_adapter_modules(self.adapter_modules)
        # do NOT initialize the modules here, 
        # because the optimizer might sitll want to discover them
        # based on their gradients
        # call BaseMixin.init_modules() instead

    def set_output_dir(self, output_dir):
        # initialize logging file
        if not os.path.exists(output_dir):
            os.makedirs(output_dir)
        self.output_path = os.path.join(output_dir, "dynalora_logs.json")
<<<<<<< HEAD
        data = {
            "schedule": self.peft_config["dynalora"].schedule_type,
            "allocator": self.peft_config["dynalora"].allocator_type,
            "aggregate": self.peft_config["dynalora"].aggregate_type,
            "adapter_base_names": self.adapter_base_names,
            "cum_acts": [],
            "masks": []
        }
        with open(self.output_path, "w") as f:
            json.dump(data, f)
        self.allocator.set_output_path(self.output_path)
=======
        if not os.path.exists(self.output_path):
            data = {"schedule": self.peft_config[self.adapter_name].schedule_type,
                    "allocator": self.peft_config[self.adapter_name].allocator_type,
                    "aggregate": self.peft_config[self.adapter_name].aggregate_type,
                    "adapter_base_names": list(self.named_adapter_modules.keys()),
                    "cum_acts": [], "masks": []}
            with open(self.output_path, "w") as f:
                json.dump(data, f)
>>>>>>> d188b919

    @classmethod
    def _create_new_module(cls, lora_config, adapter_name, target, **kwargs):
        # Collect dispatcher functions to decide what backend to use for the replaced LoRA layer. The order matters,
        # because the first match is always used. Therefore, the default layers should be checked last.
        dispatchers = cls.dispatchers

        new_module = None
        for dispatcher in dispatchers:
            new_module = dispatcher(
                target, adapter_name, lora_config=lora_config, **kwargs)
            if new_module is not None:  # first match wins
                break

        if new_module is None:
            # no module could be matched
            raise ValueError(
                f"Target module {target} is not supported. Currently, only the following modules are supported: "
                "`torch.nn.Linear`, `torch.nn.Embedding`, `torch.nn.Conv2d`, `transformers.pytorch_utils.Conv1D`."
            )

        return new_module

    def __call__(self, *args, **kwargs):
        # Realloc if needed, then step the scheduler.
        if self.schedule.reallocate:
            self.reassign_active_modules()
        self.schedule.step()

    def init_modules(self):
        """
            Randomly select modules to activate
        """
<<<<<<< HEAD
        self.allocator()
=======

        if not hasattr(self, "adapter_modules"):
            self.named_adapter_modules = self._find_adapter_modules()
        # use the *configured* choice function to obtain the k modules we want to activate
        self.mask = self.allocator([1 for mod in self.named_adapter_modules.values()])
        for mod, msk in zip(self.named_adapter_modules.values(), self.mask):
            if msk:
                mod.activate()
            else:
                mod.deactivate()
>>>>>>> d188b919

    def reassign_active_modules(self):
        """
        Reassigns the active modules to the model
        """
        if not isinstance(self, LoraModel) or not hasattr(self, "model"):
            raise ValueError(
                "This method is only supported for LoraModel instances, for now."
            )

        if not hasattr(self, "adapter_modules"):
<<<<<<< HEAD
            self.adapter_modules = self._find_adapter_modules()
        # Reassign the active modules
        # and make a log entry
        self.allocator()
=======
            self.named_adapter_modules = self._find_adapter_modules()

        # use the *configured* choice function to obtain the k modules we want to activate
        cum_acts = [mod.cum_acts for mod in self.named_adapter_modules.values()]
        self.mask = self.allocator(cum_acts)

        # activate the k modules, deactivate the rest.
        #   this is easiest via linear search and
        #   O(1) lookup
        for mod, msk in zip(self.named_adapter_modules.values(), self.mask):
            if msk:
                mod.activate()
            else:
                mod.deactivate()

        # log to json
        with open(self.output_path, "r") as f:
            data = json.load(f)
            data["cum_acts"].append([cum_act.item() for cum_act in cum_acts])
            data["masks"].append(self.mask.tolist())
        with open(self.output_path, "w") as f:
            json.dump(data, f)
>>>>>>> d188b919

    def _find_adapter_modules(self):
        """
        Find all adapter modules in the model
        """
        named_adapter_modules = {}
        for name, module in self.model.named_modules():
            if isinstance(module, self.applicable_modules):
                # this will be logged to json
                named_adapter_modules[name] = module
        return named_adapter_modules

    def set_mask(self, mask):
        """
        Set the mask of the model
        """
        self.mask = mask
        for mod, msk in zip(self.named_adapter_modules.values(), self.mask):
            if msk:
                mod.activate()
            else:
                mod.deactivate()

# DynaLoRA
class DynaLoraMixin(BaseMixin):
    """
        Mixin class to account for injecting DinaLoraLayers 
        and keeping track of their cumulative activations., 
        
        it overrides the _create_new_module function of BasePeftModel
    """
    dispatchers = (dispatch_dynamic,)
    applicable_modules = (DynaLoraLayer,)

class DynaLoraModel(LoraModel, DynaLoraMixin):
    def __init__(self,
                 model: PreTrainedModel,
                 peft_config: PeftConfig,
                 adapter_name: str = 'default') -> None:
        LoraModel.__init__(self, model, peft_config, adapter_name) # this would inject LoRA on the classification layers too
        DynaLoraMixin.__init__(self, adapter_name, peft_config)

    def __call__(self, *args, **kwargs):
        # first, see if reallocation is due
        # only if in training mode
        if self.model.training:
            DynaLoraMixin.__call__(self, *args, **kwargs)
        # then, perform the forward pass
        return super().__call__(*args, **kwargs)

    @staticmethod
    def _create_new_module(lora_config, adapter_name, target, **kwargs):
        return DynaLoraMixin._create_new_module(lora_config, adapter_name, target, **kwargs)



## DinaLoRA
class DinaLoraMixin(BaseMixin):
    """
        Mixin class to account for injecting DinaLoraLayers 
        and keeping track of their cumulative activations., 
        
        it overrides the _create_new_module function of BasePeftModel
    """
    dispatchers = (dispatch_dynamic_dina,)
    applicable_modules = (DinaLoraLayer,)


class DinaLoraModel(LoraModel, DinaLoraMixin):
    def __init__(self,
                 model: PreTrainedModel,
                 peft_config: PeftConfig,
                 adapter_name: str = 'default') -> None:
        LoraModel.__init__(self, model, peft_config, adapter_name)
        DinaLoraMixin.__init__(self, adapter_name, peft_config)

    def __call__(self, *args, **kwargs):
        # first, see if reallocation is due
        DinaLoraMixin.__call__(self, *args, **kwargs)
        # then, perform the forward pass
        return super().__call__(*args, **kwargs)

    @staticmethod
    def _create_new_module(lora_config, adapter_name, target, **kwargs):
        return DinaLoraMixin._create_new_module(lora_config, adapter_name, target, **kwargs)<|MERGE_RESOLUTION|>--- conflicted
+++ resolved
@@ -38,10 +38,10 @@
         self.schedule = self.peft_config.schedule
         self.allocator = self.peft_config.allocator
         # find adapter modules
-        self.adapter_modules = self._find_adapter_modules()
+        self.named_adapter_modules = self._find_adapter_modules()
         # pass the list of modules to the allocator
-        self.allocator.set_adapter_modules(self.adapter_modules)
-        # do NOT initialize the modules here, 
+        self.allocator.set_adapter_modules(self.named_adapter_modules)
+        # do NOT initialize the modules here,
         # because the optimizer might sitll want to discover them
         # based on their gradients
         # call BaseMixin.init_modules() instead
@@ -51,19 +51,6 @@
         if not os.path.exists(output_dir):
             os.makedirs(output_dir)
         self.output_path = os.path.join(output_dir, "dynalora_logs.json")
-<<<<<<< HEAD
-        data = {
-            "schedule": self.peft_config["dynalora"].schedule_type,
-            "allocator": self.peft_config["dynalora"].allocator_type,
-            "aggregate": self.peft_config["dynalora"].aggregate_type,
-            "adapter_base_names": self.adapter_base_names,
-            "cum_acts": [],
-            "masks": []
-        }
-        with open(self.output_path, "w") as f:
-            json.dump(data, f)
-        self.allocator.set_output_path(self.output_path)
-=======
         if not os.path.exists(self.output_path):
             data = {"schedule": self.peft_config[self.adapter_name].schedule_type,
                     "allocator": self.peft_config[self.adapter_name].allocator_type,
@@ -72,7 +59,7 @@
                     "cum_acts": [], "masks": []}
             with open(self.output_path, "w") as f:
                 json.dump(data, f)
->>>>>>> d188b919
+        self.allocator.set_output_path(self.output_path)
 
     @classmethod
     def _create_new_module(cls, lora_config, adapter_name, target, **kwargs):
@@ -106,20 +93,7 @@
         """
             Randomly select modules to activate
         """
-<<<<<<< HEAD
         self.allocator()
-=======
-
-        if not hasattr(self, "adapter_modules"):
-            self.named_adapter_modules = self._find_adapter_modules()
-        # use the *configured* choice function to obtain the k modules we want to activate
-        self.mask = self.allocator([1 for mod in self.named_adapter_modules.values()])
-        for mod, msk in zip(self.named_adapter_modules.values(), self.mask):
-            if msk:
-                mod.activate()
-            else:
-                mod.deactivate()
->>>>>>> d188b919
 
     def reassign_active_modules(self):
         """
@@ -129,37 +103,9 @@
             raise ValueError(
                 "This method is only supported for LoraModel instances, for now."
             )
-
-        if not hasattr(self, "adapter_modules"):
-<<<<<<< HEAD
-            self.adapter_modules = self._find_adapter_modules()
         # Reassign the active modules
         # and make a log entry
         self.allocator()
-=======
-            self.named_adapter_modules = self._find_adapter_modules()
-
-        # use the *configured* choice function to obtain the k modules we want to activate
-        cum_acts = [mod.cum_acts for mod in self.named_adapter_modules.values()]
-        self.mask = self.allocator(cum_acts)
-
-        # activate the k modules, deactivate the rest.
-        #   this is easiest via linear search and
-        #   O(1) lookup
-        for mod, msk in zip(self.named_adapter_modules.values(), self.mask):
-            if msk:
-                mod.activate()
-            else:
-                mod.deactivate()
-
-        # log to json
-        with open(self.output_path, "r") as f:
-            data = json.load(f)
-            data["cum_acts"].append([cum_act.item() for cum_act in cum_acts])
-            data["masks"].append(self.mask.tolist())
-        with open(self.output_path, "w") as f:
-            json.dump(data, f)
->>>>>>> d188b919
 
     def _find_adapter_modules(self):
         """
